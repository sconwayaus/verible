--- conflicted
+++ resolved
@@ -521,22 +521,11 @@
 
 
   Release:
-<<<<<<< HEAD
     # needs: [ Check, MacOsBuild, WindowsBuild, PrepareVSPlugin ]
     needs: [ WindowsBuild ]
     runs-on: ubuntu-20.04
     name: 📦 Release
     # if: ${{github.event_name == 'push' && (github.ref == 'refs/heads/main' || github.ref == 'refs/heads/master')}}
-=======
-    name: 📦 Release
-    needs: [ Check, MacOsBuild, WindowsBuild, PrepareVSPlugin ]
-    runs-on: ubuntu-20.04
-    permissions:
-      contents: write
-
-    if: ${{github.event_name == 'push' && (github.ref == 'refs/heads/main' || github.ref == 'refs/heads/master')}}
->>>>>>> da9a0f8c
-
     steps:
 
     - uses: actions/checkout@v3
@@ -587,13 +576,7 @@
     name: Build and deploy GitHub pages
     needs: [Check]
     runs-on: ubuntu-22.04
-<<<<<<< HEAD
-    if: false   # Currently disabled, need to investigate further
-=======
-    permissions:
-      contents: write
-
->>>>>>> da9a0f8c
+    if: false   # Currently disabled, need to investigate further
     steps:
       - uses: actions/checkout@v3
 
