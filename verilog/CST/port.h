// Copyright 2017-2020 The Verible Authors.
//
// Licensed under the Apache License, Version 2.0 (the "License");
// you may not use this file except in compliance with the License.
// You may obtain a copy of the License at
//
//      http://www.apache.org/licenses/LICENSE-2.0
//
// Unless required by applicable law or agreed to in writing, software
// distributed under the License is distributed on an "AS IS" BASIS,
// WITHOUT WARRANTIES OR CONDITIONS OF ANY KIND, either express or implied.
// See the License for the specific language governing permissions and
// limitations under the License.

// This unit provides helper functions that pertain to SystemVerilog
// port declaration nodes in the parser-generated concrete syntax tree.

#ifndef VERIBLE_VERILOG_CST_PORT_H_
#define VERIBLE_VERILOG_CST_PORT_H_

#include <utility>
#include <vector>

#include "common/analysis/syntax_tree_search.h"
#include "common/text/concrete_syntax_leaf.h"
#include "common/text/concrete_syntax_tree.h"
#include "common/text/symbol.h"
#include "verilog/CST/verilog_nonterminals.h"

namespace verilog {

// Find all individual port declarations.
std::vector<verible::TreeSearchMatch> FindAllPortDeclarations(
    const verible::Symbol &);

// Find all nodes tagged with kPort.
std::vector<verible::TreeSearchMatch> FindAllPortReferences(
    const verible::Symbol &);

// Find all nodes tagged with kActualNamedPort.
std::vector<verible::TreeSearchMatch> FindAllActualNamedPort(
    const verible::Symbol &);

// Extract the name of the port identifier from a port declaration.
const verible::SyntaxTreeLeaf *GetIdentifierFromPortDeclaration(
    const verible::Symbol &);

// Extract the direction from a port declaration.
// Can return nullptr if the direction is not explicitly specified.
const verible::SyntaxTreeLeaf *GetDirectionFromPortDeclaration(
    const verible::Symbol &);

<<<<<<< HEAD
// FIXME: Add comments here
const verible::SyntaxTreeNode *GetDataTypeNodeFromPortDeclaration(
    const verible::Symbol &symbol);

// Extracts the signal type from a port declaration.
// Can retutn nullptr is the signal type is not specified
// Example signal_type: wire, var
const verible::SyntaxTreeLeaf *GetSignalTypeFromPortDeclaration(
  const verible::Symbol &symbol);

// Extracts the data type from a port declaration.
// Can retutn nullptr is the signal type is not specified
// Example data_type: logic, reg
const verible::SyntaxTreeLeaf *GetDataTypePrimitiveFromPortDeclaration(
    const verible::Symbol &symbol);

const verible::SyntaxTreeLeaf *GetDataTypePrimitiveFromPortDeclaration(
    const verible::Symbol &symbol);

=======
>>>>>>> 3260cf35
// Extract the interface name from a port declaration
// Can return nullptr if the port is not an interface port
const verible::Symbol *GetInterfaceHeaderNodeFromPortDeclaration(const verible::Symbol &symbol);

// Extract the interface modport name from an interface port declaration
// Can return nullptr if the port is not an interface and has no modport
const verible::SyntaxTreeLeaf *GetInterfaceModPortFromInterfaceHeaderNode(
    const verible::Symbol &);

// Find all individual module port declarations.
std::vector<verible::TreeSearchMatch> FindAllModulePortDeclarations(
    const verible::Symbol &);

// Extract the name of the module port identifier from a port declaration.
const verible::SyntaxTreeLeaf *GetIdentifierFromModulePortDeclaration(
    const verible::Symbol &);

// Extract the direction from a module port declaration.
const verible::SyntaxTreeLeaf *GetDirectionFromModulePortDeclaration(
    const verible::Symbol &);

// Extract the name of the module port identifier from a port reference.
// For Non-ANSI style ports e.g module m(a, b);
const verible::SyntaxTreeLeaf *GetIdentifierFromPortReference(
    const verible::Symbol &);

// Extracts the node tagged with kPortReference from a node tagged with kPort.
const verible::SyntaxTreeNode *GetPortReferenceFromPort(
    const verible::Symbol &);

// Find all task/function port declarations.
std::vector<verible::TreeSearchMatch> FindAllTaskFunctionPortDeclarations(
    const verible::Symbol &);

// Syntax tree node builder for tp_port_item nonterminal.
template <typename T0, typename T1, typename T2>
verible::SymbolPtr MakeTaskFunctionPortItem(T0 &&direction,
                                            T1 &&type_id_dimensions,
                                            T2 &&default_value) {
  // TODO(fangism): check assumptions about arguments' node/symbol types
  return verible::MakeTaggedNode(
      NodeEnum::kPortItem, std::forward<T0>(direction),
      std::forward<T1>(type_id_dimensions), std::forward<T2>(default_value));
}

// Extract the kDataType from a single task/function port item.
// The data type could contain only nullptrs (implicit).
const verible::Symbol *GetTypeOfTaskFunctionPortItem(const verible::Symbol &);

// Extract the declared identifier from a task/function port item.
const verible::SyntaxTreeLeaf *GetIdentifierFromTaskFunctionPortItem(
    const verible::Symbol &);

// Extract the unpacked dimensions from a task/function port item.
const verible::SyntaxTreeNode *GetUnpackedDimensionsFromTaskFunctionPortItem(
    const verible::Symbol &);

// Returns the leaf node containing the name of the actual named port.
// example: from ".x(y)" this returns the leaf spanning "x".
// Returns nullptr if it doesn't exist.
const verible::SyntaxTreeLeaf *GetActualNamedPortName(const verible::Symbol &);

// Returns the node containing the paren group of the actual named port (if
// exists).
// e.g. from ".x(y)" returns the node spanning (y), from ".z" return
// nullptr.
const verible::Symbol *GetActualNamedPortParenGroup(const verible::Symbol &);

}  // namespace verilog

#endif  // VERIBLE_VERILOG_CST_PORT_H_<|MERGE_RESOLUTION|>--- conflicted
+++ resolved
@@ -50,7 +50,15 @@
 const verible::SyntaxTreeLeaf *GetDirectionFromPortDeclaration(
     const verible::Symbol &);
 
-<<<<<<< HEAD
+// Extract the interface name from a port declaration
+// Can return nullptr if the port is not an interface port
+const verible::Symbol *GetInterfaceHeaderNodeFromPortDeclaration(const verible::Symbol &symbol);
+
+// Extract the interface modport name from an interface port declaration
+// Can return nullptr if the port is not an interface and has no modport
+const verible::SyntaxTreeLeaf *GetInterfaceModPortFromInterfaceHeaderNode(
+    const verible::Symbol &);
+
 // FIXME: Add comments here
 const verible::SyntaxTreeNode *GetDataTypeNodeFromPortDeclaration(
     const verible::Symbol &symbol);
@@ -70,8 +78,6 @@
 const verible::SyntaxTreeLeaf *GetDataTypePrimitiveFromPortDeclaration(
     const verible::Symbol &symbol);
 
-=======
->>>>>>> 3260cf35
 // Extract the interface name from a port declaration
 // Can return nullptr if the port is not an interface port
 const verible::Symbol *GetInterfaceHeaderNodeFromPortDeclaration(const verible::Symbol &symbol);
