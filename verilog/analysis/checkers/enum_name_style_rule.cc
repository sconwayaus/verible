--- conflicted
+++ resolved
@@ -44,12 +44,8 @@
 using verible::SyntaxTreeContext;
 using verible::matcher::Matcher;
 
-<<<<<<< HEAD
-static std::string style_default_regex = "[a-z_0-9]+(_t|_e)";
-=======
 #define STYLE_DEFAULT_REGEX "[a-z_0-9]+(_t|_e)"
 static constexpr absl::string_view style_default_regex = STYLE_DEFAULT_REGEX;
->>>>>>> 2e41cf88
 
 EnumNameStyleRule::EnumNameStyleRule() {
   style_regex_ =
@@ -76,11 +72,7 @@
           "  PascalCaseRegexPattern: \"([A-Z0-9]+[a-z0-9]*)+\"\n"
           "RE2 regular expression syntax documentation can be found at "
           "https://github.com/google/re2/wiki/syntax\n",
-<<<<<<< HEAD
-      .param = {{"style_regex", style_default_regex,
-=======
       .param = {{"style_regex", STYLE_DEFAULT_REGEX,
->>>>>>> 2e41cf88
                  "A regex used to check enum type name style."}},
   };
   return d;
