--- conflicted
+++ resolved
@@ -44,45 +44,17 @@
 using verible::SyntaxTreeContext;
 using verible::matcher::Matcher;
 
-<<<<<<< HEAD
-#define STYLE_DEFAULT_REGEX "[a-z_0-9]+(_t|_e)"
-static constexpr absl::string_view style_default_regex = STYLE_DEFAULT_REGEX;
-
-EnumNameStyleRule::EnumNameStyleRule() {
-  style_regex_ =
-      std::make_unique<re2::RE2>(style_default_regex, re2::RE2::Quiet);
-
-  kMessage =
-      absl::StrCat("Enum type name does not match the naming convention ",
-                   "defined by regex pattern: ", style_regex_->pattern());
-}
-=======
 static constexpr absl::string_view style_default_regex = "[a-z_0-9]+(_t|_e)";
 
 EnumNameStyleRule::EnumNameStyleRule()
     : style_regex_(
           std::make_unique<re2::RE2>(style_default_regex, re2::RE2::Quiet)) {}
->>>>>>> fa735dd1
 
 const LintRuleDescriptor &EnumNameStyleRule::GetDescriptor() {
   static const LintRuleDescriptor d{
       .name = "enum-name-style",
       .topic = "enumerations",
       .desc =
-<<<<<<< HEAD
-          "Checks that enum type names follow a naming convention defined by "
-          "a RE2 regular expression.\n"
-          "Example common regex patterns:\n"
-          "  lower_snake_case: \"[a-z_0-9]+\"\n"
-          "  UPPER_SNAKE_CASE: \"[A-Z_0-9]+\"\n"
-          "  Title_Snake_Case: \"[A-Z]+[a-z0-9]*(_[A-Z0-9]+[a-z0-9]*)*\"\n"
-          "  Sentence_snake_case: \"([A-Z0-9]+[a-z0-9]*_?)([a-z0-9]*_*)*\"\n"
-          "  camelCase: \"([a-z0-9]+[A-Z0-9]*)+\"\n"
-          "  PascalCaseRegexPattern: \"([A-Z0-9]+[a-z0-9]*)+\"\n"
-          "RE2 regular expression syntax documentation can be found at "
-          "https://github.com/google/re2/wiki/syntax\n",
-      .param = {{"style_regex", STYLE_DEFAULT_REGEX,
-=======
           "Checks that enum type names follow a naming convention defined by a "
           "RE2 regular expression. The default regex pattern expects "
           "\"lower_snake_case\" with either a \"_t\" or \"_e\" suffix. Refer "
@@ -90,7 +62,6 @@
           "https://github.com/chipsalliance/verible/tree/master/verilog/tools/"
           "lint#readme for more detail on verible regex patterns.",
       .param = {{"style_regex", std::string(style_default_regex),
->>>>>>> fa735dd1
                  "A regex used to check enum type name style."}},
   };
   return d;
@@ -101,14 +72,11 @@
   return matcher;
 }
 
-<<<<<<< HEAD
-=======
 std::string EnumNameStyleRule::CreateViolationMessage() {
   return absl::StrCat("Enum type name does not match the naming convention ",
                       "defined by regex pattern: ", style_regex_->pattern());
 }
 
->>>>>>> fa735dd1
 void EnumNameStyleRule::HandleSymbol(const verible::Symbol &symbol,
                                      const SyntaxTreeContext &context) {
   verible::matcher::BoundSymbolManager manager;
@@ -119,13 +87,8 @@
       const auto *identifier_leaf = GetIdentifierFromTypeDeclaration(symbol);
       const auto name = ABSL_DIE_IF_NULL(identifier_leaf)->get().text();
       if (!RE2::FullMatch(name, *style_regex_)) {
-<<<<<<< HEAD
-        violations_.insert(
-            LintViolation(identifier_leaf->get(), kMessage, context));
-=======
         violations_.insert(LintViolation(identifier_leaf->get(),
                                          CreateViolationMessage(), context));
->>>>>>> fa735dd1
       }
     } else {
       // Not an enum definition
@@ -138,17 +101,7 @@
   using verible::config::SetRegex;
   absl::Status s = verible::ParseNameValues(
       configuration, {{"style_regex", SetRegex(&style_regex_)}});
-<<<<<<< HEAD
-  if (!s.ok()) return s;
-
-  kMessage =
-      absl::StrCat("Enum type name does not match the naming convention ",
-                   "defined by regex pattern: ", style_regex_->pattern());
-
-  return absl::OkStatus();
-=======
   return s;
->>>>>>> fa735dd1
 }
 
 LintRuleStatus EnumNameStyleRule::Report() const {
