// Copyright 2017-2020 The Verible Authors.
//
// Licensed under the Apache License, Version 2.0 (the "License");
// you may not use this file except in compliance with the License.
// You may obtain a copy of the License at
//
//      http://www.apache.org/licenses/LICENSE-2.0
//
// Unless required by applicable law or agreed to in writing, software
// distributed under the License is distributed on an "AS IS" BASIS,
// WITHOUT WARRANTIES OR CONDITIONS OF ANY KIND, either express or implied.
// See the License for the specific language governing permissions and
// limitations under the License.

#include "verilog/analysis/checkers/interface_name_style_rule.h"

#include <memory>
#include <set>
#include <string>

#include "absl/status/status.h"
#include "absl/strings/str_cat.h"
#include "absl/strings/string_view.h"
#include "common/analysis/lint_rule_status.h"
#include "common/analysis/matcher/bound_symbol_manager.h"
#include "common/analysis/matcher/matcher.h"
#include "common/text/config_utils.h"
#include "common/text/symbol.h"
#include "common/text/syntax_tree_context.h"
#include "common/text/token_info.h"
#include "re2/re2.h"
#include "verilog/CST/module.h"
#include "verilog/CST/type.h"
#include "verilog/CST/verilog_matchers.h"
#include "verilog/analysis/descriptions.h"
#include "verilog/analysis/lint_rule_registry.h"

namespace verilog {
namespace analysis {

VERILOG_REGISTER_LINT_RULE(InterfaceNameStyleRule);

using verible::LintRuleStatus;
using verible::LintViolation;
using verible::SyntaxTreeContext;
using verible::matcher::Matcher;

<<<<<<< HEAD
static std::string style_default_regex = "[a-z_0-9]+(_if)";
=======
#define STYLE_DEFAULT_REGEX "[a-z_0-9]+(_if)"
static constexpr absl::string_view style_default_regex = STYLE_DEFAULT_REGEX;
>>>>>>> ff96985d

InterfaceNameStyleRule::InterfaceNameStyleRule() {
  style_regex_ =
      std::make_unique<re2::RE2>(style_default_regex, re2::RE2::Quiet);

  kMessage =
      absl::StrCat("Interface name does not match the naming convention ",
                   "defined by regex pattern: ", style_regex_->pattern());
}

const LintRuleDescriptor &InterfaceNameStyleRule::GetDescriptor() {
  static const LintRuleDescriptor d{
      .name = "interface-name-style",
      .topic = "interface-conventions",
      .desc =
          "Checks that 'interface' names follow a naming convention defined by "
          "a RE2 regular expression.\n"
          "Example common regex patterns:\n"
          "  lower_snake_case: \"[a-z_0-9]+\"\n"
          "  UPPER_SNAKE_CASE: \"[A-Z_0-9]+\"\n"
          "  Title_Snake_Case: \"[A-Z]+[a-z0-9]*(_[A-Z0-9]+[a-z0-9]*)*\"\n"
          "  Sentence_snake_case: \"([A-Z0-9]+[a-z0-9]*_?)([a-z0-9]*_*)*\"\n"
          "  camelCase: \"([a-z0-9]+[A-Z0-9]*)+\"\n"
          "  PascalCaseRegexPattern: \"([A-Z0-9]+[a-z0-9]*)+\"\n"
          "RE2 regular expression syntax documentation can be found at "
          "https://github.com/google/re2/wiki/syntax\n",
<<<<<<< HEAD
      .param = {{"style_regex", style_default_regex,
=======
      .param = {{"style_regex", STYLE_DEFAULT_REGEX,
>>>>>>> ff96985d
                 "A regex used to check interface name style."}},
  };
  return d;
}

static const Matcher &InterfaceMatcher() {
  static const Matcher matcher(NodekInterfaceDeclaration());
  return matcher;
}

void InterfaceNameStyleRule::HandleSymbol(const verible::Symbol &symbol,
                                          const SyntaxTreeContext &context) {
  verible::matcher::BoundSymbolManager manager;
  absl::string_view name;
  const verible::TokenInfo *identifier_token;
  if (InterfaceMatcher().Matches(symbol, &manager)) {
    identifier_token = GetInterfaceNameToken(symbol);
    name = identifier_token->text();

    if (!RE2::FullMatch(name, *style_regex_)) {
      violations_.insert(LintViolation(*identifier_token, kMessage, context));
    }
  }
}

absl::Status InterfaceNameStyleRule::Configure(
    absl::string_view configuration) {
  using verible::config::SetRegex;
  absl::Status s = verible::ParseNameValues(
      configuration, {{"style_regex", SetRegex(&style_regex_)}});
  if (!s.ok()) return s;

  kMessage =
      absl::StrCat("Interface name does not match the naming convention ",
                   "defined by regex pattern: ", style_regex_->pattern());

  return absl::OkStatus();
}

LintRuleStatus InterfaceNameStyleRule::Report() const {
  return LintRuleStatus(violations_, GetDescriptor());
}

}  // namespace analysis
}  // namespace verilog<|MERGE_RESOLUTION|>--- conflicted
+++ resolved
@@ -45,12 +45,8 @@
 using verible::SyntaxTreeContext;
 using verible::matcher::Matcher;
 
-<<<<<<< HEAD
-static std::string style_default_regex = "[a-z_0-9]+(_if)";
-=======
 #define STYLE_DEFAULT_REGEX "[a-z_0-9]+(_if)"
 static constexpr absl::string_view style_default_regex = STYLE_DEFAULT_REGEX;
->>>>>>> ff96985d
 
 InterfaceNameStyleRule::InterfaceNameStyleRule() {
   style_regex_ =
@@ -77,11 +73,7 @@
           "  PascalCaseRegexPattern: \"([A-Z0-9]+[a-z0-9]*)+\"\n"
           "RE2 regular expression syntax documentation can be found at "
           "https://github.com/google/re2/wiki/syntax\n",
-<<<<<<< HEAD
-      .param = {{"style_regex", style_default_regex,
-=======
       .param = {{"style_regex", STYLE_DEFAULT_REGEX,
->>>>>>> ff96985d
                  "A regex used to check interface name style."}},
   };
   return d;
