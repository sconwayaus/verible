--- conflicted
+++ resolved
@@ -73,11 +73,7 @@
           "RE2 regular expression syntax documentation can be found at "
           "https://github.com/google/re2/wiki/syntax\n",
       .param = {{"style_regex", style_default_regex,
-<<<<<<< HEAD
-                 "A regex used to check enum type name style."}},
-=======
                  "A regex used to check interface name style."}},
->>>>>>> 4f9eff7a
   };
   return d;
 }
@@ -105,10 +101,6 @@
 absl::Status InterfaceNameStyleRule::Configure(
     absl::string_view configuration) {
   using verible::config::SetRegex;
-<<<<<<< HEAD
-  using verible::config::SetString;
-=======
->>>>>>> 4f9eff7a
   absl::Status s = verible::ParseNameValues(
       configuration, {{"style_regex", SetRegex(&style_regex_)}});
   if (!s.ok()) return s;
