--- conflicted
+++ resolved
@@ -23,10 +23,6 @@
 #include "absl/strings/str_cat.h"
 #include "absl/strings/string_view.h"
 #include "common/analysis/lint_rule_status.h"
-<<<<<<< HEAD
-#include "common/analysis/token_stream_lint_rule.h"
-=======
->>>>>>> 9c30f5f3
 #include "common/text/config_utils.h"
 #include "common/text/token_info.h"
 #include "re2/re2.h"
@@ -51,28 +47,6 @@
 static constexpr absl::string_view kUVMUpperCaseMessage =
     "'UVM_*' named macros must follow 'UPPER_SNAKE_CASE' format.";
 
-<<<<<<< HEAD
-#define LOWER_SNAKE_CASE_REGEX "[a-z_0-9]+"
-static absl::string_view lower_snake_case_regex = LOWER_SNAKE_CASE_REGEX;
-
-#define UPPER_SNAKE_CASE_REGEX "[A-Z_0-9]+"
-static absl::string_view upper_snake_case_regex = UPPER_SNAKE_CASE_REGEX;
-
-MacroNameStyleRule::MacroNameStyleRule() {
-  style_regex_ =
-      std::make_unique<re2::RE2>(upper_snake_case_regex, re2::RE2::Quiet);
-
-  style_lower_snake_case_regex_ =
-      std::make_unique<re2::RE2>(lower_snake_case_regex, re2::RE2::Quiet);
-
-  style_upper_snake_case_regex_ =
-      std::make_unique<re2::RE2>(upper_snake_case_regex, re2::RE2::Quiet);
-
-  kMessage =
-      absl::StrCat("Macro name does not match the naming convention ",
-                   "defined by regex pattern: ", style_regex_->pattern());
-}
-=======
 static absl::string_view lower_snake_case_regex = "[a-z_0-9]+";
 static absl::string_view upper_snake_case_regex = "[A-Z_0-9]+";
 
@@ -83,29 +57,12 @@
           std::make_unique<re2::RE2>(lower_snake_case_regex, re2::RE2::Quiet)),
       style_upper_snake_case_regex_(std::make_unique<re2::RE2>(
           upper_snake_case_regex, re2::RE2::Quiet)) {}
->>>>>>> 9c30f5f3
 
 const LintRuleDescriptor &MacroNameStyleRule::GetDescriptor() {
   static const LintRuleDescriptor d{
       .name = "macro-name-style",
       .topic = "defines",
       .desc =
-<<<<<<< HEAD
-          "Checks that macro names conform to a naming convention defined by "
-          "a RE2 regular expression. Exceptions are made for UVM like macros, "
-          "where macros named 'uvm_*' and 'UVM_*' follow 'lower_snake_case' "
-          "and 'UPPER_SNAKE_CASE' nameing conventions respectively.\n"
-          "Example common regex patterns:\n"
-          "  lower_snake_case: \"[a-z_0-9]+\"\n"
-          "  UPPER_SNAKE_CASE: \"[A-Z_0-9]+\"\n"
-          "  Title_Snake_Case: \"[A-Z]+[a-z0-9]*(_[A-Z0-9]+[a-z0-9]*)*\"\n"
-          "  Sentence_snake_case: \"([A-Z0-9]+[a-z0-9]*_?)([a-z0-9]*_*)*\"\n"
-          "  camelCase: \"([a-z0-9]+[A-Z0-9]*)+\"\n"
-          "  PascalCaseRegexPattern: \"([A-Z0-9]+[a-z0-9]*)+\"\n"
-          "RE2 regular expression syntax documentation can be found at "
-          "https://github.com/google/re2/wiki/syntax\n",
-      .param = {{"style_regex", UPPER_SNAKE_CASE_REGEX,
-=======
           "Checks that macro names conform to a naming convention defined by a "
           "RE2 regular expression. The default regex pattern expects "
           "\"UPPER_SNAKE_CASE\". Exceptions are made for UVM like macros, "
@@ -114,7 +71,6 @@
           "https://github.com/chipsalliance/verible/tree/master/verilog/tools/"
           "lint#readme for more detail on verible regex patterns.",
       .param = {{"style_regex", std::string(upper_snake_case_regex),
->>>>>>> 9c30f5f3
                  "A regex used to check macro names style."}},
   };
   return d;
@@ -166,12 +122,8 @@
           } else {
             // General case for everything else
             if (!RE2::FullMatch(text, *style_regex_)) {
-<<<<<<< HEAD
-              violations_.insert(LintViolation(token, kMessage));
-=======
               violations_.insert(
                   LintViolation(token, CreateViolationMessage()));
->>>>>>> 9c30f5f3
             }
           }
           state_ = State::kNormal;
@@ -188,17 +140,7 @@
   using verible::config::SetRegex;
   absl::Status s = verible::ParseNameValues(
       configuration, {{"style_regex", SetRegex(&style_regex_)}});
-<<<<<<< HEAD
-  if (!s.ok()) return s;
-
-  kMessage =
-      absl::StrCat("Macro name does not match the naming convention ",
-                   "defined by regex pattern: ", style_regex_->pattern());
-
-  return absl::OkStatus();
-=======
   return s;
->>>>>>> 9c30f5f3
 }
 
 LintRuleStatus MacroNameStyleRule::Report() const {
