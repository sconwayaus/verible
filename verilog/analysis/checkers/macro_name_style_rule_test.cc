--- conflicted
+++ resolved
@@ -75,10 +75,6 @@
 }
 
 TEST(MacroNameStyleRuleTest, LowerSnakeCaseTests) {
-<<<<<<< HEAD
-  constexpr int kToken = SymbolIdentifier;
-=======
->>>>>>> 9c30f5f3
   const std::initializer_list<LintTestCase> kTestCases = {
       {""},
       {"`define foo 1"},
