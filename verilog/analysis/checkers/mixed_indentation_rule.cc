// Copyright 2017-2020 The Verible Authors.
//
// Licensed under the Apache License, Version 2.0 (the "License");
// you may not use this file except in compliance with the License.
// You may obtain a copy of the License at
//
//      http://www.apache.org/licenses/LICENSE-2.0
//
// Unless required by applicable law or agreed to in writing, software
// distributed under the License is distributed on an "AS IS" BASIS,
// WITHOUT WARRANTIES OR CONDITIONS OF ANY KIND, either express or implied.
// See the License for the specific language governing permissions and
// limitations under the License.

#include "verilog/analysis/checkers/mixed_indentation_rule.h"

#include <cstdlib>
#include <set>

#include "absl/strings/match.h"
#include "absl/strings/str_cat.h"
#include "absl/strings/string_view.h"
#include "common/analysis/lint_rule_status.h"
#include "common/analysis/text_structure_lint_rule.h"
#include "common/strings/comment_utils.h"
#include "common/text/token_info.h"
#include "re2/re2.h"
#include "verilog/analysis/descriptions.h"
#include "verilog/analysis/lint_rule_registry.h"
#include "verilog/parser/verilog_token_enum.h"

namespace verilog {
namespace analysis {

using verible::LintRuleStatus;
using verible::LintViolation;
using verible::TokenInfo;

// Register the lint rule
VERILOG_REGISTER_LINT_RULE(MixedIndentationRule);

static constexpr absl::string_view kMessage = "Use spaces, not tabs.";

const LintRuleDescriptor &MixedIndentationRule::GetDescriptor() {
  static const LintRuleDescriptor d{
      .name = "mixed-indentation",
      .topic = "indentation",
      .desc =
          "Checks indentation consistancy within the file. The tries to "
          "autodetect the file indentation based on the indentation of "
          "the first line. ",
  };
  return d;
}

void MixedIndentationRule::Lint(const verible::TextStructureView &text_structure,
    absl::string_view filename) {

  // First determine the indentation in the file
  FindFileIndentation(text_structure);

  // Now parse the file for violations
  ParseIndentation(text_structure);
}

/**
 * Checks the whitespace string contains only expected characters
 */
bool MixedIndentationRule::isIndentPure(absl::string_view whitespace) {
  absl::string_view::size_type num_valid_indent_chars =
      whitespace.find_first_not_of(indent_use_spaces ? " " : "\t");
  bool isPure = num_valid_indent_chars == absl::string_view::npos;
  if (!isPure) {
    const TokenInfo token(TK_SPACE, whitespace);
    if (indent_use_spaces) {
      violations_.insert(LintViolation(
          token, absl::StrCat("Mixed indentation style using tabs and spaces "
                              "(0). Expected indent style: ",
                              num_indent_spaces, " spaces")));
    } else {
      violations_.insert(LintViolation(
          token, absl::StrCat("Mixed indentation style using tabs and spaces "
                              "(1). Expected indent style: tabs")));
    }
  }

  return isPure;
}

bool MixedIndentationRule::CheckLeadingSpacingIndent(absl::string_view whitespace) {
  if ((whitespace.length() % num_indent_spaces) != 0) {
    const TokenInfo token(TK_SPACE, whitespace);

    violations_.insert(LintViolation(
        token, absl::StrCat("Incorrect number of spaces used for indentation. "
                            "Expected indent style: ",
                            num_indent_spaces, " spaces")));
    return false;
  }

  return true;
}

void MixedIndentationRule::CheckIndentation(const verible::TextStructureView &text_structure, absl::string_view segment) {
  absl::string_view::size_type start_pos = 0;
  do {
    if (indent_use_spaces) {
      // Find the first tab character and report that
      start_pos = segment.find('\t', start_pos);
      if (start_pos != absl::string_view::npos) {
        absl::string_view::size_type end_pos =
            segment.find_first_not_of("\t", start_pos);
        verible::LineColumnRange range =
            text_structure.GetRangeForText(segment.substr(start_pos, end_pos-start_pos));
        TokenInfo token = text_structure.FindTokenAt(range.start);

        if (token.token_enum() == TK_SPACE) {
          violations_.insert(LintViolation(
              token, absl::StrCat("Mixed indentation style using tabs and "
                                  "spaces (2). Expected indent style: ",
                                  num_indent_spaces, " spaces")));
        }
        start_pos = end_pos;
      }
    } else {
      // Indent using tabs, so check for spaces that are 2 or more
      start_pos = segment.find_first_of(" \t", start_pos);
      if (start_pos != absl::string_view::npos) {
        absl::string_view::size_type end_pos =
            segment.find_first_not_of(" \t", start_pos);

        absl::string_view whitespace = segment.substr(start_pos, end_pos-start_pos);

        if(whitespace.length() > 1) {
          verible::LineColumnRange range =
              text_structure.GetRangeForText(whitespace);
          TokenInfo token = text_structure.FindTokenAt(range.start);

          if (token.token_enum() == TK_SPACE) {
            isIndentPure(whitespace);
            // violations_.insert(LintViolation(
            //     token, absl::StrCat("Mixed indentation style using tabs and "
            //                         "spaces (3). Expected indent style: tabs")));
          }
        }
        start_pos = end_pos;
      }
    }
  } while (start_pos != absl::string_view::npos);
}

void MixedIndentationRule::FindFileIndentation(const verible::TextStructureView &text_structure) {
  // Find expected whitespace by looking at the leading space
  const std::vector<absl::string_view> &lines = text_structure.Lines();
  int num_lines_starting_with_spaces = 0;
  int num_lines_starting_with_tabs = 0;
  constexpr int NUM_HISTOGRAM_BINS = 5;
  int indents_histogram[NUM_HISTOGRAM_BINS] = {0};
  int last_space_width = 0;
  int last_indent = 0;

  for (absl::string_view line : lines) {
    if (line.length() == 0) {
      continue;
    }

    // Determine indentation from leading space
    absl::string_view::size_type pos = line.find_first_not_of(" \t");

    if (pos != absl::string_view::npos && pos != 0) {
      absl::string_view leading_indent = line.substr(0, pos);

      // Is this spacing (not a comment etc...)
      verible::LineColumnRange range =
          text_structure.GetRangeForText(leading_indent);
      TokenInfo token = text_structure.FindTokenAt(range.start);
      if (token.token_enum() == TK_SPACE) {
        if (leading_indent[0] == ' ') {
          num_lines_starting_with_spaces++;
          absl::string_view::size_type num_leading_spaces =
              leading_indent.find_first_not_of(' ');

          if (num_leading_spaces == absl::string_view::npos) {
            num_leading_spaces = leading_indent.length();

            int indent = num_leading_spaces - last_space_width;
            indent = std::abs(indent);

            // Accumulate histogram, discard if outside bin range
            if (indent < NUM_HISTOGRAM_BINS) {
              if (indent == 0) {
                indents_histogram[last_indent]++;
              } else {
                indents_histogram[indent]++;
              }
              last_space_width = num_leading_spaces;
              last_indent = indent;
            }
          }
        } else if (line[0] == '\t') {
          num_lines_starting_with_tabs++;
        }
      }
    }
  }

<<<<<<< HEAD
  indent_use_spaces = num_lines_starting_with_spaces > num_lines_starting_with_tabs;
=======
  indent_use_spaces = num_lines_starting_with_spaces >= num_lines_starting_with_tabs;
>>>>>>> 61190f28

  // Determine the number of spaces to indent
  num_indent_spaces = 2;
  int max = 0;
  if (indent_use_spaces) {
    for (int i = 1; i < NUM_HISTOGRAM_BINS; i++) {
      if (indents_histogram[i] > max) {
        max = indents_histogram[i];
        num_indent_spaces = i;
      }
    }
  }
}

void MixedIndentationRule::ParseIndentation(const verible::TextStructureView &text_structure) {
  const std::vector<absl::string_view> &lines = text_structure.Lines();
  for (absl::string_view line : lines) {
    // Ignore empty lines
    if (line.length() == 0) {
      continue;
    }

    // Check leading space
    absl::string_view::size_type pos = line.find_first_not_of(" \t");

    if (pos != absl::string_view::npos && pos != 0) {
      absl::string_view leading_indent = line.substr(0, pos);

      // Is this spacing? This avoids all the corners like comments, and strings
      verible::LineColumnRange range =
          text_structure.GetRangeForText(leading_indent);
      TokenInfo token = text_structure.FindTokenAt(range.start);

      if (token.token_enum() == TK_SPACE) {
        bool is_pure =
            isIndentPure(leading_indent);

        if (is_pure && indent_use_spaces) {
          CheckLeadingSpacingIndent(leading_indent);
        }
      }
      line = line.substr(pos);
    }

    CheckIndentation(text_structure, line);
  }
}

LintRuleStatus MixedIndentationRule::Report() const {
  return LintRuleStatus(violations_, GetDescriptor());
}

}  // namespace analysis
}  // namespace verilog<|MERGE_RESOLUTION|>--- conflicted
+++ resolved
@@ -204,11 +204,7 @@
     }
   }
 
-<<<<<<< HEAD
-  indent_use_spaces = num_lines_starting_with_spaces > num_lines_starting_with_tabs;
-=======
   indent_use_spaces = num_lines_starting_with_spaces >= num_lines_starting_with_tabs;
->>>>>>> 61190f28
 
   // Determine the number of spaces to indent
   num_indent_spaces = 2;
