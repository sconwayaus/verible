// Copyright 2017-2020 The Verible Authors.
//
// Licensed under the Apache License, Version 2.0 (the "License");
// you may not use this file except in compliance with the License.
// You may obtain a copy of the License at
//
//      http://www.apache.org/licenses/LICENSE-2.0
//
// Unless required by applicable law or agreed to in writing, software
// distributed under the License is distributed on an "AS IS" BASIS,
// WITHOUT WARRANTIES OR CONDITIONS OF ANY KIND, either express or implied.
// See the License for the specific language governing permissions and
// limitations under the License.

#include "verilog/analysis/checkers/parameter_name_style_rule.h"

<<<<<<< HEAD
#include <memory>
#include <set>
#include <string>
=======
#include <cstdint>
#include <memory>
#include <set>
#include <string>
#include <vector>
>>>>>>> de0da05c

#include "absl/status/status.h"
#include "absl/strings/str_cat.h"
#include "absl/strings/string_view.h"
#include "common/analysis/lint_rule_status.h"
#include "common/analysis/matcher/bound_symbol_manager.h"
#include "common/analysis/matcher/matcher.h"
#include "common/text/config_utils.h"
#include "common/text/symbol.h"
#include "common/text/syntax_tree_context.h"
#include "common/text/token_info.h"
#include "re2/re2.h"
#include "verilog/CST/parameters.h"
#include "verilog/CST/verilog_matchers.h"
#include "verilog/analysis/descriptions.h"
#include "verilog/analysis/lint_rule_registry.h"
#include "verilog/parser/verilog_token_enum.h"

namespace verilog {
namespace analysis {

VERILOG_REGISTER_LINT_RULE(ParameterNameStyleRule);

using verible::LintRuleStatus;
using verible::LintViolation;
using verible::SyntaxTreeContext;
using Matcher = verible::matcher::Matcher;

<<<<<<< HEAD
// PascalCase, may end in _[0-9]+
static constexpr absl::string_view localparam_default_regex =
    "([A-Z0-9]+[a-z0-9]*)+(_[0-9]+)?";

// PascalCase (may end in _[0-9]+) or UPPER_SNAKE_CASE
static constexpr absl::string_view parameter_default_regex =
    "(([A-Z0-9]+[a-z0-9]*)+(_[0-9]+)?)|([A-Z_0-9]+)";

ParameterNameStyleRule::ParameterNameStyleRule()
    : localparam_style_regex_(std::make_unique<re2::RE2>(
          localparam_default_regex, re2::RE2::Quiet)),
      parameter_style_regex_(std::make_unique<re2::RE2>(parameter_default_regex,
                                                        re2::RE2::Quiet)) {}
=======
// Upper Camel Case (may end in _[0-9]+)
static constexpr absl::string_view kUpperCamelCaseRegex =
    "([A-Z0-9]+[a-z0-9]*)+(_[0-9]+)?";
// ALL_CAPS
static constexpr absl::string_view kAllCapsRegex = "[A-Z_0-9]+";

static constexpr absl::string_view kLocalparamDefaultRegex = "";
static constexpr absl::string_view kParameterDefaultRegex = "";

ParameterNameStyleRule::ParameterNameStyleRule()
    : localparam_style_regex_(std::make_unique<re2::RE2>(
          absl::StrCat("(", kUpperCamelCaseRegex, ")"), re2::RE2::Quiet)),
      parameter_style_regex_(std::make_unique<re2::RE2>(
          absl::StrCat("(", kUpperCamelCaseRegex, ")|(", kAllCapsRegex, ")"),
          re2::RE2::Quiet)) {}
>>>>>>> de0da05c

const LintRuleDescriptor &ParameterNameStyleRule::GetDescriptor() {
  static const LintRuleDescriptor d{
      .name = "parameter-name-style",
      .topic = "constants",
      .desc =
          "Checks that parameter and localparm names conform to a naming "
<<<<<<< HEAD
          "convention defined by RE2 regular expressions. The default regex "
          "pattern for boht localparam and parameter names is PascalCase with "
          "an optional _digit suffix. Parameters may also be UPPER_SNAKE_CASE. "
          "Refer "
          "to "
          "https://github.com/chipsalliance/verible/tree/master/verilog/tools/"
          "lint#readme for more detail on verible regex patterns.",
      .param = {{"localparam_style_regex",
                 std::string(localparam_default_regex),
                 "A regex used to check localparam name style."},
                {"parameter_style_regex", std::string(parameter_default_regex),
=======
          "convention based on a choice of 'CamelCase', 'ALL_CAPS' and a user "
          "defined regex ORed together. Empty configurtaion: no style "
          "enforcement. Refer to "
          "https://github.com/chipsalliance/verible/tree/master/verilog/tools/"
          "lint#readme for more detail on verible regex patterns.",
      .param = {{"localparam_style", "CamelCase", "Style of localparam names"},
                {"parameter_style", "CamelCase|ALL_CAPS",
                 "Style of parameter names."},
                {"localparam_style_regex", std::string(kLocalparamDefaultRegex),
                 "A regex used to check localparam name style."},
                {"parameter_style_regex", std::string(kParameterDefaultRegex),
>>>>>>> de0da05c
                 "A regex used to check parameter name style."}},
  };

  return d;
}

static const Matcher &ParamDeclMatcher() {
  static const Matcher matcher(NodekParamDeclaration());
  return matcher;
}

std::string ParameterNameStyleRule::CreateLocalparamViolationMessage() {
  return absl::StrCat(
      "Localparam name does not match the naming convention ",
      "defined by regex pattern: ", localparam_style_regex_->pattern());
}

std::string ParameterNameStyleRule::CreateParameterViolationMessage() {
  return absl::StrCat(
      "Parameter name does not match the naming convention ",
      "defined by regex pattern: ", parameter_style_regex_->pattern());
}

void ParameterNameStyleRule::HandleSymbol(const verible::Symbol &symbol,
                                          const SyntaxTreeContext &context) {
  verible::matcher::BoundSymbolManager manager;
  if (ParamDeclMatcher().Matches(symbol, &manager)) {
    if (IsParamTypeDeclaration(symbol)) return;

    const verilog_tokentype param_decl_token = GetParamKeyword(symbol);

    auto identifiers = GetAllParameterNameTokens(symbol);

    for (const auto *id : identifiers) {
      const auto name = id->text();
      switch (param_decl_token) {
        case TK_localparam:
          if (!RE2::FullMatch(name, *localparam_style_regex_)) {
            violations_.insert(LintViolation(
                *id, CreateLocalparamViolationMessage(), context));
          }
          break;

        case TK_parameter:
          if (!RE2::FullMatch(name, *parameter_style_regex_)) {
            violations_.insert(
                LintViolation(*id, CreateParameterViolationMessage(), context));
          }
          break;

        default:
          break;
      }
    }
  }
}

absl::Status ParameterNameStyleRule::AppendRegex(
    std::unique_ptr<re2::RE2> *rule_regex, absl::string_view regex_str) {
  if (*rule_regex == nullptr) {
    *rule_regex = std::make_unique<re2::RE2>(absl::StrCat("(", regex_str, ")"),
                                             re2::RE2::Quiet);
  } else {
    *rule_regex = std::make_unique<re2::RE2>(
        absl::StrCat((*rule_regex)->pattern(), "|(", regex_str, ")"),
        re2::RE2::Quiet);
  }

  if ((*rule_regex)->ok()) {
    return absl::OkStatus();
  }

  std::string error_msg = absl::StrCat("Failed to parse regular expression: ",
                                       (*rule_regex)->error());
  return absl::InvalidArgumentError(error_msg);
}

absl::Status ParameterNameStyleRule::ConfigureRegex(
    std::unique_ptr<re2::RE2> *rule_regex, uint32_t config_style,
    std::unique_ptr<re2::RE2> *config_style_regex) {
  absl::Status s;

  int config_style_regex_length = (*config_style_regex)->pattern().length();

  // If no rule is set, no style enforcement
  if (config_style == 0 && config_style_regex_length == 0) {
    // Set the regex pattern to match everything
    *rule_regex = std::make_unique<re2::RE2>(".*", re2::RE2::Quiet);
    return absl::OkStatus();
  }

  // Clear rule_regex
  *rule_regex = nullptr;

  // Append UpperCamelCase regex to rule_regex (if enabled)
  if (config_style & kUpperCamelCase) {
    s = AppendRegex(rule_regex, kUpperCamelCaseRegex);
    if (!s.ok()) {
      return s;
    }
  }

  // Append ALL_CAPS regex to rule_regex (if enabled)
  if (config_style & kAllCaps) {
    s = AppendRegex(rule_regex, kAllCapsRegex);
    if (!s.ok()) {
      return s;
    }
  }

  // Append regex from config_style_regex (if provided by the user)
  if (config_style_regex_length > 0) {
    s = AppendRegex(rule_regex, (*config_style_regex)->pattern());
  }

  return s;
}

absl::Status ParameterNameStyleRule::Configure(
    absl::string_view configuration) {
<<<<<<< HEAD
  using verible::config::SetRegex;
  absl::Status s = verible::ParseNameValues(
      configuration,
      {{"localparam_style_regex", SetRegex(&localparam_style_regex_)},
       {"parameter_style_regex", SetRegex(&parameter_style_regex_)}});

=======
  // same sequence as enum StyleChoicesBits
  static const std::vector<absl::string_view> choices = {"CamelCase",
                                                         "ALL_CAPS"};

  uint32_t localparam_style = kUpperCamelCase;
  uint32_t parameter_style = kUpperCamelCase | kAllCaps;
  std::unique_ptr<re2::RE2> localparam_style_regex =
      std::make_unique<re2::RE2>(kLocalparamDefaultRegex, re2::RE2::Quiet);
  std::unique_ptr<re2::RE2> parameter_style_regex =
      std::make_unique<re2::RE2>(kParameterDefaultRegex, re2::RE2::Quiet);

  using verible::config::SetNamedBits;
  using verible::config::SetRegex;

  absl::Status s = verible::ParseNameValues(
      configuration,
      {{"localparam_style", SetNamedBits(&localparam_style, choices)},
       {"parameter_style", SetNamedBits(&parameter_style, choices)},
       {"localparam_style_regex", SetRegex(&localparam_style_regex)},
       {"parameter_style_regex", SetRegex(&parameter_style_regex)}});

  if (!s.ok()) {
    return s;
  }

  // Form a regex to use based on *_style, and *_style_regex
  s = ConfigureRegex(&localparam_style_regex_, localparam_style,
                     &localparam_style_regex);
  if (!s.ok()) {
    return s;
  }

  s = ConfigureRegex(&parameter_style_regex_, parameter_style,
                     &parameter_style_regex);
>>>>>>> de0da05c
  return s;
}

LintRuleStatus ParameterNameStyleRule::Report() const {
  return LintRuleStatus(violations_, GetDescriptor());
}

}  // namespace analysis
}  // namespace verilog<|MERGE_RESOLUTION|>--- conflicted
+++ resolved
@@ -14,17 +14,11 @@
 
 #include "verilog/analysis/checkers/parameter_name_style_rule.h"
 
-<<<<<<< HEAD
-#include <memory>
-#include <set>
-#include <string>
-=======
 #include <cstdint>
 #include <memory>
 #include <set>
 #include <string>
 #include <vector>
->>>>>>> de0da05c
 
 #include "absl/status/status.h"
 #include "absl/strings/str_cat.h"
@@ -53,21 +47,6 @@
 using verible::SyntaxTreeContext;
 using Matcher = verible::matcher::Matcher;
 
-<<<<<<< HEAD
-// PascalCase, may end in _[0-9]+
-static constexpr absl::string_view localparam_default_regex =
-    "([A-Z0-9]+[a-z0-9]*)+(_[0-9]+)?";
-
-// PascalCase (may end in _[0-9]+) or UPPER_SNAKE_CASE
-static constexpr absl::string_view parameter_default_regex =
-    "(([A-Z0-9]+[a-z0-9]*)+(_[0-9]+)?)|([A-Z_0-9]+)";
-
-ParameterNameStyleRule::ParameterNameStyleRule()
-    : localparam_style_regex_(std::make_unique<re2::RE2>(
-          localparam_default_regex, re2::RE2::Quiet)),
-      parameter_style_regex_(std::make_unique<re2::RE2>(parameter_default_regex,
-                                                        re2::RE2::Quiet)) {}
-=======
 // Upper Camel Case (may end in _[0-9]+)
 static constexpr absl::string_view kUpperCamelCaseRegex =
     "([A-Z0-9]+[a-z0-9]*)+(_[0-9]+)?";
@@ -83,7 +62,6 @@
       parameter_style_regex_(std::make_unique<re2::RE2>(
           absl::StrCat("(", kUpperCamelCaseRegex, ")|(", kAllCapsRegex, ")"),
           re2::RE2::Quiet)) {}
->>>>>>> de0da05c
 
 const LintRuleDescriptor &ParameterNameStyleRule::GetDescriptor() {
   static const LintRuleDescriptor d{
@@ -91,19 +69,6 @@
       .topic = "constants",
       .desc =
           "Checks that parameter and localparm names conform to a naming "
-<<<<<<< HEAD
-          "convention defined by RE2 regular expressions. The default regex "
-          "pattern for boht localparam and parameter names is PascalCase with "
-          "an optional _digit suffix. Parameters may also be UPPER_SNAKE_CASE. "
-          "Refer "
-          "to "
-          "https://github.com/chipsalliance/verible/tree/master/verilog/tools/"
-          "lint#readme for more detail on verible regex patterns.",
-      .param = {{"localparam_style_regex",
-                 std::string(localparam_default_regex),
-                 "A regex used to check localparam name style."},
-                {"parameter_style_regex", std::string(parameter_default_regex),
-=======
           "convention based on a choice of 'CamelCase', 'ALL_CAPS' and a user "
           "defined regex ORed together. Empty configurtaion: no style "
           "enforcement. Refer to "
@@ -115,10 +80,8 @@
                 {"localparam_style_regex", std::string(kLocalparamDefaultRegex),
                  "A regex used to check localparam name style."},
                 {"parameter_style_regex", std::string(kParameterDefaultRegex),
->>>>>>> de0da05c
                  "A regex used to check parameter name style."}},
   };
-
   return d;
 }
 
@@ -236,14 +199,6 @@
 
 absl::Status ParameterNameStyleRule::Configure(
     absl::string_view configuration) {
-<<<<<<< HEAD
-  using verible::config::SetRegex;
-  absl::Status s = verible::ParseNameValues(
-      configuration,
-      {{"localparam_style_regex", SetRegex(&localparam_style_regex_)},
-       {"parameter_style_regex", SetRegex(&parameter_style_regex_)}});
-
-=======
   // same sequence as enum StyleChoicesBits
   static const std::vector<absl::string_view> choices = {"CamelCase",
                                                          "ALL_CAPS"};
@@ -278,7 +233,6 @@
 
   s = ConfigureRegex(&parameter_style_regex_, parameter_style,
                      &parameter_style_regex);
->>>>>>> de0da05c
   return s;
 }
 
