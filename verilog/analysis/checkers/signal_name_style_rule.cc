// Copyright 2017-2020 The Verible Authors.
//
// Licensed under the Apache License, Version 2.0 (the "License");
// you may not use this file except in compliance with the License.
// You may obtain a copy of the License at
//
//      http://www.apache.org/licenses/LICENSE-2.0
//
// Unless required by applicable law or agreed to in writing, software
// distributed under the License is distributed on an "AS IS" BASIS,
// WITHOUT WARRANTIES OR CONDITIONS OF ANY KIND, either express or implied.
// See the License for the specific language governing permissions and
// limitations under the License.

#include "verilog/analysis/checkers/signal_name_style_rule.h"

#include <memory>
#include <set>
#include <string>

#include "absl/status/status.h"
#include "absl/strings/str_cat.h"
#include "absl/strings/string_view.h"
#include "common/analysis/lint_rule_status.h"
#include "common/analysis/matcher/bound_symbol_manager.h"
#include "common/analysis/matcher/matcher.h"
#include "common/text/concrete_syntax_leaf.h"
#include "common/text/config_utils.h"
#include "common/text/symbol.h"
#include "common/text/syntax_tree_context.h"
#include "common/text/token_info.h"
#include "common/util/logging.h"
#include "re2/re2.h"
#include "verilog/CST/data.h"
#include "verilog/CST/net.h"
#include "verilog/CST/verilog_matchers.h"
#include "verilog/analysis/descriptions.h"
#include "verilog/analysis/lint_rule_registry.h"

namespace verilog {
namespace analysis {

VERILOG_REGISTER_LINT_RULE(SignalNameStyleRule);

using verible::LintRuleStatus;
using verible::LintViolation;
using verible::SyntaxTreeContext;
using verible::matcher::Matcher;

static constexpr absl::string_view style_default_regex = "[a-z_0-9]+";

SignalNameStyleRule::SignalNameStyleRule()
    : style_regex_(
          std::make_unique<re2::RE2>(style_default_regex, re2::RE2::Quiet)) {}

const LintRuleDescriptor &SignalNameStyleRule::GetDescriptor() {
  static const LintRuleDescriptor d{
      .name = "signal-name-style",
      .topic = "signal-conventions",
      .desc =
          "Checks that signal names conform to a naming convention defined by "
<<<<<<< HEAD
          "a RE2 regular expression. Signals are defined as \"a net, variable, "
          "or port within a SystemVerilog design\". The default regex pattern "
=======
          "a RE2 regular expression. Signals are defined as \"a net or "
          "variable within a SystemVerilog design\". The default regex pattern "
>>>>>>> 3260cf35
          "expects \"lower_snake_case\". Refer to "
          "https://github.com/chipsalliance/verible/tree/master/verilog/tools/"
          "lint#readme for more detail on verible regex patterns.",
      .param = {{"style_regex", std::string(style_default_regex),
                 "A regex used to check signal names style."}},
  };
  return d;
}

static const Matcher &NetMatcher() {
  static const Matcher matcher(NodekNetDeclaration());
  return matcher;
}

static const Matcher &DataMatcher() {
  static const Matcher matcher(NodekDataDeclaration());
  return matcher;
}

std::string SignalNameStyleRule::CreateViolationMessage() {
  return absl::StrCat("Signal name does not match the naming convention ",
                      "defined by regex pattern: ", style_regex_->pattern());
}

void SignalNameStyleRule::HandleSymbol(const verible::Symbol &symbol,
                                       const SyntaxTreeContext &context) {
  verible::matcher::BoundSymbolManager manager;
<<<<<<< HEAD
  if (PortMatcher().Matches(symbol, &manager)) {
    const auto *identifier_leaf = GetIdentifierFromPortDeclaration(symbol);
    const auto name = ABSL_DIE_IF_NULL(identifier_leaf)->get().text();
    if (!RE2::FullMatch(name, *style_regex_)) {
      violations_.insert(LintViolation(identifier_leaf->get(),
                                       CreateViolationMessage(), context));
    }
  } else if (NetMatcher().Matches(symbol, &manager)) {
=======
  if (NetMatcher().Matches(symbol, &manager)) {
>>>>>>> 3260cf35
    const auto identifier_leaves = GetIdentifiersFromNetDeclaration(symbol);
    for (const auto *leaf : identifier_leaves) {
      const auto name = leaf->text();
      if (!RE2::FullMatch(name, *style_regex_)) {
        violations_.insert(
            LintViolation(*leaf, CreateViolationMessage(), context));
      }
    }
  } else if (DataMatcher().Matches(symbol, &manager)) {
    const auto identifier_leaves = GetIdentifiersFromDataDeclaration(symbol);
    for (const auto *leaf : identifier_leaves) {
      const auto name = leaf->text();
      if (!RE2::FullMatch(name, *style_regex_)) {
        violations_.insert(
            LintViolation(*leaf, CreateViolationMessage(), context));
      }
    }
  }
}

absl::Status SignalNameStyleRule::Configure(absl::string_view configuration) {
  using verible::config::SetRegex;
  absl::Status s = verible::ParseNameValues(
      configuration, {{"style_regex", SetRegex(&style_regex_)}});
  return s;
}

LintRuleStatus SignalNameStyleRule::Report() const {
  return LintRuleStatus(violations_, GetDescriptor());
}

}  // namespace analysis
}  // namespace verilog<|MERGE_RESOLUTION|>--- conflicted
+++ resolved
@@ -59,13 +59,8 @@
       .topic = "signal-conventions",
       .desc =
           "Checks that signal names conform to a naming convention defined by "
-<<<<<<< HEAD
-          "a RE2 regular expression. Signals are defined as \"a net, variable, "
-          "or port within a SystemVerilog design\". The default regex pattern "
-=======
           "a RE2 regular expression. Signals are defined as \"a net or "
           "variable within a SystemVerilog design\". The default regex pattern "
->>>>>>> 3260cf35
           "expects \"lower_snake_case\". Refer to "
           "https://github.com/chipsalliance/verible/tree/master/verilog/tools/"
           "lint#readme for more detail on verible regex patterns.",
@@ -93,18 +88,7 @@
 void SignalNameStyleRule::HandleSymbol(const verible::Symbol &symbol,
                                        const SyntaxTreeContext &context) {
   verible::matcher::BoundSymbolManager manager;
-<<<<<<< HEAD
-  if (PortMatcher().Matches(symbol, &manager)) {
-    const auto *identifier_leaf = GetIdentifierFromPortDeclaration(symbol);
-    const auto name = ABSL_DIE_IF_NULL(identifier_leaf)->get().text();
-    if (!RE2::FullMatch(name, *style_regex_)) {
-      violations_.insert(LintViolation(identifier_leaf->get(),
-                                       CreateViolationMessage(), context));
-    }
-  } else if (NetMatcher().Matches(symbol, &manager)) {
-=======
   if (NetMatcher().Matches(symbol, &manager)) {
->>>>>>> 3260cf35
     const auto identifier_leaves = GetIdentifiersFromNetDeclaration(symbol);
     for (const auto *leaf : identifier_leaves) {
       const auto name = leaf->text();
