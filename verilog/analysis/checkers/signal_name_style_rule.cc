// Copyright 2017-2020 The Verible Authors.
//
// Licensed under the Apache License, Version 2.0 (the "License");
// you may not use this file except in compliance with the License.
// You may obtain a copy of the License at
//
//      http://www.apache.org/licenses/LICENSE-2.0
//
// Unless required by applicable law or agreed to in writing, software
// distributed under the License is distributed on an "AS IS" BASIS,
// WITHOUT WARRANTIES OR CONDITIONS OF ANY KIND, either express or implied.
// See the License for the specific language governing permissions and
// limitations under the License.

#include "verilog/analysis/checkers/signal_name_style_rule.h"

#include <memory>
#include <set>
#include <string>

#include "absl/status/status.h"
#include "absl/strings/str_cat.h"
#include "absl/strings/string_view.h"
#include "common/analysis/lint_rule_status.h"
#include "common/analysis/matcher/bound_symbol_manager.h"
#include "common/analysis/matcher/matcher.h"
#include "common/text/concrete_syntax_leaf.h"
#include "common/text/config_utils.h"
#include "common/text/symbol.h"
#include "common/text/syntax_tree_context.h"
#include "common/text/token_info.h"
#include "common/util/logging.h"
#include "re2/re2.h"
#include "verilog/CST/data.h"
#include "verilog/CST/net.h"
#include "verilog/CST/port.h"
#include "verilog/CST/verilog_matchers.h"
#include "verilog/analysis/descriptions.h"
#include "verilog/analysis/lint_rule_registry.h"

namespace verilog {
namespace analysis {

VERILOG_REGISTER_LINT_RULE(SignalNameStyleRule);

using verible::LintRuleStatus;
using verible::LintViolation;
using verible::SyntaxTreeContext;
using verible::matcher::Matcher;

<<<<<<< HEAD
static std::string style_default_regex = "[a-z_0-9]+";
=======
#define STYLE_DEFAULT_REGEX "[a-z_0-9]+"
static std::string style_default_regex = STYLE_DEFAULT_REGEX;
>>>>>>> c9db0abd

SignalNameStyleRule::SignalNameStyleRule() {
  style_regex_ =
      std::make_unique<re2::RE2>(style_default_regex, re2::RE2::Quiet);
<<<<<<< HEAD
=======

  kMessage =
      absl::StrCat("Signal name does not match the naming convention ",
                   "defined by regex pattern: ", style_regex_->pattern());
>>>>>>> c9db0abd
}

const LintRuleDescriptor &SignalNameStyleRule::GetDescriptor() {
  static const LintRuleDescriptor d{
      .name = "signal-name-style",
      .topic = "signal-conventions",
      .desc =
          "Checks that signal names conform to a naming convention defined by "
          "a RE2 regular expression. Signals are defined as \"a net, variable, "
          "or port within a SystemVerilog design\".\n"
          "Example common regex patterns:\n"
          "  lower_snake_case: \"[a-z_0-9]+\"\n"
          "  UPPER_SNAKE_CASE: \"[A-Z_0-9]+\"\n"
          "  Title_Snake_Case: \"[A-Z]+[a-z0-9]*(_[A-Z0-9]+[a-z0-9]*)*\"\n"
          "  Sentence_snake_case: \"([A-Z0-9]+[a-z0-9]*_?)([a-z0-9]*_*)*\"\n"
          "  camelCase: \"([a-z0-9]+[A-Z0-9]*)+\"\n"
          "  PascalCaseRegexPattern: \"([A-Z0-9]+[a-z0-9]*)+\"\n"
          "RE2 regular expression syntax documentation can be found at "
          "https://github.com/google/re2/wiki/syntax\n",
<<<<<<< HEAD
      .param = {{"style_regex", style_default_regex,
=======
      .param = {{"style_regex", STYLE_DEFAULT_REGEX,
>>>>>>> c9db0abd
                 "A regex used to check signal names style."}},
  };
  return d;
}

static const Matcher &PortMatcher() {
  static const Matcher matcher(NodekPortDeclaration());
  return matcher;
}

static const Matcher &NetMatcher() {
  static const Matcher matcher(NodekNetDeclaration());
  return matcher;
}

static const Matcher &DataMatcher() {
  static const Matcher matcher(NodekDataDeclaration());
  return matcher;
}

void SignalNameStyleRule::HandleSymbol(const verible::Symbol &symbol,
                                       const SyntaxTreeContext &context) {
  verible::matcher::BoundSymbolManager manager;
  if (PortMatcher().Matches(symbol, &manager)) {
    const auto *identifier_leaf = GetIdentifierFromPortDeclaration(symbol);
    const auto name = ABSL_DIE_IF_NULL(identifier_leaf)->get().text();
    if (!RE2::FullMatch(name, *style_regex_)) {
      violations_.insert(
          LintViolation(identifier_leaf->get(), kMessage, context));
    }
  } else if (NetMatcher().Matches(symbol, &manager)) {
    const auto identifier_leaves = GetIdentifiersFromNetDeclaration(symbol);
    for (const auto *leaf : identifier_leaves) {
      const auto name = leaf->text();
      if (!RE2::FullMatch(name, *style_regex_)) {
        violations_.insert(LintViolation(*leaf, kMessage, context));
      }
    }
  } else if (DataMatcher().Matches(symbol, &manager)) {
    const auto identifier_leaves = GetIdentifiersFromDataDeclaration(symbol);
    for (const auto *leaf : identifier_leaves) {
      const auto name = leaf->text();
      if (!RE2::FullMatch(name, *style_regex_)) {
        violations_.insert(LintViolation(*leaf, kMessage, context));
      }
    }
  }
}

absl::Status SignalNameStyleRule::Configure(absl::string_view configuration) {
  using verible::config::SetRegex;
<<<<<<< HEAD
  using verible::config::SetString;
=======
>>>>>>> c9db0abd
  absl::Status s = verible::ParseNameValues(
      configuration, {{"style_regex", SetRegex(&style_regex_)}});
  if (!s.ok()) return s;

<<<<<<< HEAD
  std::string user_string;
  s = verible::ParseNameValues(configuration,
                               {{"style_regex", SetString(&user_string)}});
  kMessage = absl::StrCat("Signal name does not match the naming convention '",
                          user_string,
                          "' (regex pattern: ", style_regex_->pattern(), ").");
=======
  kMessage =
      absl::StrCat("Signal name does not match the naming convention ",
                   "defined by regex pattern: ", style_regex_->pattern());

>>>>>>> c9db0abd
  return absl::OkStatus();
}

LintRuleStatus SignalNameStyleRule::Report() const {
  return LintRuleStatus(violations_, GetDescriptor());
}

}  // namespace analysis
}  // namespace verilog<|MERGE_RESOLUTION|>--- conflicted
+++ resolved
@@ -48,23 +48,16 @@
 using verible::SyntaxTreeContext;
 using verible::matcher::Matcher;
 
-<<<<<<< HEAD
-static std::string style_default_regex = "[a-z_0-9]+";
-=======
 #define STYLE_DEFAULT_REGEX "[a-z_0-9]+"
 static std::string style_default_regex = STYLE_DEFAULT_REGEX;
->>>>>>> c9db0abd
 
 SignalNameStyleRule::SignalNameStyleRule() {
   style_regex_ =
       std::make_unique<re2::RE2>(style_default_regex, re2::RE2::Quiet);
-<<<<<<< HEAD
-=======
 
   kMessage =
       absl::StrCat("Signal name does not match the naming convention ",
                    "defined by regex pattern: ", style_regex_->pattern());
->>>>>>> c9db0abd
 }
 
 const LintRuleDescriptor &SignalNameStyleRule::GetDescriptor() {
@@ -84,11 +77,7 @@
           "  PascalCaseRegexPattern: \"([A-Z0-9]+[a-z0-9]*)+\"\n"
           "RE2 regular expression syntax documentation can be found at "
           "https://github.com/google/re2/wiki/syntax\n",
-<<<<<<< HEAD
-      .param = {{"style_regex", style_default_regex,
-=======
       .param = {{"style_regex", STYLE_DEFAULT_REGEX,
->>>>>>> c9db0abd
                  "A regex used to check signal names style."}},
   };
   return d;
@@ -140,27 +129,14 @@
 
 absl::Status SignalNameStyleRule::Configure(absl::string_view configuration) {
   using verible::config::SetRegex;
-<<<<<<< HEAD
-  using verible::config::SetString;
-=======
->>>>>>> c9db0abd
   absl::Status s = verible::ParseNameValues(
       configuration, {{"style_regex", SetRegex(&style_regex_)}});
   if (!s.ok()) return s;
 
-<<<<<<< HEAD
-  std::string user_string;
-  s = verible::ParseNameValues(configuration,
-                               {{"style_regex", SetString(&user_string)}});
-  kMessage = absl::StrCat("Signal name does not match the naming convention '",
-                          user_string,
-                          "' (regex pattern: ", style_regex_->pattern(), ").");
-=======
   kMessage =
       absl::StrCat("Signal name does not match the naming convention ",
                    "defined by regex pattern: ", style_regex_->pattern());
 
->>>>>>> c9db0abd
   return absl::OkStatus();
 }
 
