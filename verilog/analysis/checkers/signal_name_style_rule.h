// Copyright 2017-2020 The Verible Authors.
//
// Licensed under the Apache License, Version 2.0 (the "License");
// you may not use this file except in compliance with the License.
// You may obtain a copy of the License at
//
//      http://www.apache.org/licenses/LICENSE-2.0
//
// Unless required by applicable law or agreed to in writing, software
// distributed under the License is distributed on an "AS IS" BASIS,
// WITHOUT WARRANTIES OR CONDITIONS OF ANY KIND, either express or implied.
// See the License for the specific language governing permissions and
// limitations under the License.

#ifndef VERIBLE_VERILOG_ANALYSIS_CHECKERS_SIGNAL_NAME_STYLE_RULE_H_
#define VERIBLE_VERILOG_ANALYSIS_CHECKERS_SIGNAL_NAME_STYLE_RULE_H_

#include <memory>
#include <set>
#include <string>

#include "absl/status/status.h"
#include "absl/strings/string_view.h"
#include "common/analysis/lint_rule_status.h"
#include "common/analysis/syntax_tree_lint_rule.h"
#include "common/text/symbol.h"
#include "common/text/syntax_tree_context.h"
#include "re2/re2.h"
#include "verilog/analysis/descriptions.h"

namespace verilog {
namespace analysis {

// SignalNameStyleRule checks that signal names follow
// a naming convention matching a regex pattern.
// Signals are defined as "a net, variable, or port within a
// SystemVerilog design".
class SignalNameStyleRule : public verible::SyntaxTreeLintRule {
 public:
  using rule_type = verible::SyntaxTreeLintRule;

  SignalNameStyleRule();

  static const LintRuleDescriptor &GetDescriptor();

  void HandleSymbol(const verible::Symbol &symbol,
                    const verible::SyntaxTreeContext &context) final;

  verible::LintRuleStatus Report() const final;

  absl::Status Configure(absl::string_view configuration) final;

 private:
  std::set<verible::LintViolation> violations_;

  // A regex to check the style against
  std::unique_ptr<re2::RE2> style_regex_;

<<<<<<< HEAD
  std::string kMessage =
      "Signal names do not match the naming convention 'lower_snake_case'.";
=======
  std::string kMessage;
>>>>>>> c9db0abd
};

}  // namespace analysis
}  // namespace verilog

#endif  // VERIBLE_VERILOG_ANALYSIS_CHECKERS_SIGNAL_NAME_STYLE_RULE_H_<|MERGE_RESOLUTION|>--- conflicted
+++ resolved
@@ -56,12 +56,7 @@
   // A regex to check the style against
   std::unique_ptr<re2::RE2> style_regex_;
 
-<<<<<<< HEAD
-  std::string kMessage =
-      "Signal names do not match the naming convention 'lower_snake_case'.";
-=======
   std::string kMessage;
->>>>>>> c9db0abd
 };
 
 }  // namespace analysis
